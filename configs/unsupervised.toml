[general]
seed = 0
dataset_seed = 42
normalize_embeddings = true
mixed_precision = 'bf16'
dataset = "nq"
max_seq_length = 64
unsup_emb = 'gte'
sup_emb = 'gtr'
n_embs_per_batch = 1
finetune_mode = false

[translator]
style = 'res_mlp'
norm_style = 'batch'
depth = 3
transform_depth = 5
d_adapter = 512
d_hidden = 1024
d_transform = 768
use_small_output_adapters = false
use_residual_adapters = true

[discriminator]
gan_style = "vanilla"
disc_depth = 4
disc_dim = 512
use_residual = true

[train]
epochs = 10
bs = 128
gradient_accumulation_steps = 2
lr = 1e-5
no_scheduler = true
max_grad_norm = 10.0
loss_coefficient_rec = 0
loss_coefficient_vsp = 10.0
loss_coefficient_cc_trans = 10.0
loss_coefficient_cc_rec = 10.0
loss_coefficient_cc_vsp = 10.0

[gan]
disc_lr = 1e-5
eps = 6.25e-10
smooth = 0.9
loss_coefficient_disc = 1.0
loss_coefficient_gen = 1.0
loss_coefficient_latent_gen = 0.1
loss_coefficient_similarity_gen = 0.0

[eval]
val_size = 32768
val_bs = 1024
top_k_size = 1024
top_k_batches = 16
<<<<<<< HEAD
k = 16
heatmap_size = 64
=======
warmup_length = 100
>>>>>>> 0fdc9d48

[logging]
use_wandb = true
wandb_project = 'unsupervised_disc'
wandb_name = 'unsupervised'
load_dir = './finetuning_unsupervised/n:100000,e:10,s:n_double,d:4,d:4,d:64/'
save_dir = './finetuning_unsupervised/{}/'
force_dump = true

# python train.py unsupervised --num_points 100000 --epochs 2000 --seed 5<|MERGE_RESOLUTION|>--- conflicted
+++ resolved
@@ -39,6 +39,7 @@
 loss_coefficient_cc_trans = 10.0
 loss_coefficient_cc_rec = 10.0
 loss_coefficient_cc_vsp = 10.0
+warmup_length = 100
 
 [gan]
 disc_lr = 1e-5
@@ -54,12 +55,8 @@
 val_bs = 1024
 top_k_size = 1024
 top_k_batches = 16
-<<<<<<< HEAD
 k = 16
 heatmap_size = 64
-=======
-warmup_length = 100
->>>>>>> 0fdc9d48
 
 [logging]
 use_wandb = true
